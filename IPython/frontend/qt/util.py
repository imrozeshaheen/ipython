--- conflicted
+++ resolved
@@ -11,7 +11,7 @@
 MetaHasTraits = type(HasTraits)
 MetaQObject = type(QtCore.QObject)
 
-# You can switch the order of the parents here.
+# You can switch the order of the parents here and it doesn't seem to matter.
 class MetaQObjectHasTraits(MetaQObject, MetaHasTraits):
     """ A metaclass that inherits from the metaclasses of both HasTraits and
         QObject. 
@@ -19,13 +19,4 @@
         Using this metaclass allows a class to inherit from both HasTraits and
         QObject. See QtKernelManager for an example.
     """
-<<<<<<< HEAD
-    # pass
-    # ???You can get rid of this, but only if the order above is MetaQObject, MetaHasTraits
-    # def __init__(cls, name, bases, dct):
-    #     MetaQObject.__init__(cls, name, bases, dct)
-    #     MetaHasTraits.__init__(cls, name, bases, dct)
-=======
-    pass
-        
->>>>>>> a5d5e503
+    pass